# -*- coding: utf-8 -*-

# Version history:
#  0.1d: adding vhdl support (backend, code generation, ml_entity and code_entity)
#
#

import commands, inspect, os

cwd = os.getcwd()
script_dir = os.path.dirname(os.path.abspath(inspect.getfile(inspect.currentframe())))
<<<<<<< HEAD
git_sha = commands.getoutput("""cd '%s' > /dev/null && \
        git log -n 1 --pretty=format:"%%H" && \
        cd '%s' > /dev/null """ % (script_dir, cwd))
version_num = "0.1c"
=======
cmd = """cd %s &&  git log -n 1 --pretty=format:"%%H" """ % script_dir
print "git cmd: ", cmd
git_sha = commands.getoutput(cmd)
version_num = "0.1d"
>>>>>>> 35ff1610
version_description = "alpha"
notes = """ metalibm core """<|MERGE_RESOLUTION|>--- conflicted
+++ resolved
@@ -9,16 +9,9 @@
 
 cwd = os.getcwd()
 script_dir = os.path.dirname(os.path.abspath(inspect.getfile(inspect.currentframe())))
-<<<<<<< HEAD
 git_sha = commands.getoutput("""cd '%s' > /dev/null && \
         git log -n 1 --pretty=format:"%%H" && \
         cd '%s' > /dev/null """ % (script_dir, cwd))
-version_num = "0.1c"
-=======
-cmd = """cd %s &&  git log -n 1 --pretty=format:"%%H" """ % script_dir
-print "git cmd: ", cmd
-git_sha = commands.getoutput(cmd)
 version_num = "0.1d"
->>>>>>> 35ff1610
 version_description = "alpha"
 notes = """ metalibm core """