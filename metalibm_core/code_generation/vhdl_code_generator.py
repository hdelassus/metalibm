# -*- coding: utf-8 -*-

###############################################################################
# This file is part of Kalray's Metalibm tool
# VHDL code generation module
# Copyright (2016-)
# All rights reserved
# created:          Nov 19th, 2016
# last-modified:    May  9th, 2017
#
# author(s): Nicolas Brunie (nibrunie@gmail.com)
###############################################################################


from ..utility.log_report import Log

import sollya

from ..core.ml_operations import Variable, Constant, ConditionBlock, Return, TableLoad, Statement, Loop, SpecificOperation, ExceptionOperation, ClearException, NoResultOperation, SwitchBlock, FunctionObject, ReferenceAssign
from ..core.ml_hdl_operations import *
from ..core.ml_table import ML_Table
from ..core.ml_formats import *
from ..core.attributes import ML_Debug, ML_AdvancedDebug
from .code_constant import VHDL_Code
from .code_element import CodeVariable, CodeExpression
from .code_function import CodeFunction
from .code_object import MultiSymbolTable


class VHDLCodeGenerator(object):
    language = C_Code

    """ C language code generator """
    def __init__(self, processor, declare_cst = False, disable_debug = False, libm_compliant = False, default_rounding_mode = ML_GlobalRoundMode, default_silent = None, language = C_Code):
        self.memoization_map = [{}]
        self.processor = processor
        self.declare_cst = declare_cst
        self.disable_debug = disable_debug
        self.libm_compliant = libm_compliant
        self.fp_context = FP_Context(rounding_mode = default_rounding_mode, silent = default_silent)
        self.language = language
        Log.report(Log.Info, "VHDLCodeGenerator initialized with language: %s" % self.language)

    def check_fp_context(self, fp_context, rounding_mode, silent):
        """ check required fp_context compatibility with
            current fp context """
        return rounding_mode == fp_context.get_rounding_mode() and silent == fp_context.get_silent()

    def adapt_fp_context(self, code_object, old_fp_context, new_fp_context):
        if old_fp_context.get_rounding_mode() != new_fp_context.get_rounding_mode():
            if old_fp_context.get_rounding_mode() == ML_GlobalRoundMode:
                # TODO
                pass


    def get_unknown_precision(self):
        return None

    def open_memoization_level(self):
        self.memoization_map.insert(0, {})
    def close_memoization_level(self):
        self.memoization_map.pop(0)

    def has_memoization(self, optree):
        """ test if a optree has already been generated and memoized """
        for memoization_level in self.memoization_map:
            if optree in memoization_level: return True
        return False

    def get_memoization(self, optree):
        """ retrieve pre-existing memoization entry """
        for memoization_level in self.memoization_map:
            if optree in memoization_level: return memoization_level[optree]
        return None

    def add_memoization(self, optree, code_value):
        """ register memoization value <code_value> for entry <optree> """
        self.memoization_map[0][optree] = code_value


    def generate_expr(self, code_object, optree, folded = False, result_var = None, initial = False, language = None):
        """ code generation function """
        language = self.language if language is None else language

        # search if <optree> has already been processed
        if self.has_memoization(optree):
            return self.get_memoization(optree)

        result = None
        # implementation generation
        if isinstance(optree, CodeVariable):
            result = optree

        elif isinstance(optree, Variable):
            if optree.get_var_type() is Variable.Local:
              final_var =  code_object.get_free_var_name(optree.get_precision(), prefix = optree.get_tag(), declare = True, var_ctor = Variable)
              result = CodeVariable(final_var, optree.get_precision())
            else:
              result = CodeVariable(optree.get_tag(), optree.get_precision())

        elif isinstance(optree, Signal):
            if optree.get_var_type() is Variable.Local:
              final_var =  code_object.declare_signal(optree, optree.get_precision(), prefix = optree.get_tag())
              result = CodeVariable(final_var, optree.get_precision())
            else:
              result = CodeVariable(optree.get_tag(), optree.get_precision())

        elif isinstance(optree, Constant):
            precision = optree.get_precision() # .get_base_format()
            if self.declare_cst or optree.get_precision().is_cst_decl_required():
                cst_prefix = "cst" if optree.get_tag() is None else optree.get_tag()
                cst_varname = code_object.declare_cst(optree, prefix = cst_prefix)
                result = CodeVariable(cst_varname, precision)
            else:
                if precision is ML_Integer:
                  result = CodeExpression("%d" % optree.get_value(), precision)
                else:
                  try:
                      result = CodeExpression(precision.get_cst(optree.get_value(), language = language), precision)
                  except:
                    result = CodeExpression(precision.get_cst(optree.get_value(), language = language), precision)
                    Log.report(Log.Error, "Error during get_cst call for Constant: %s " % optree.get_str(display_precision = True)) # Exception print


        elif isinstance(optree, Assert):
            cond = optree.get_input(0)
            error_msg = optree.get_error_msg()
            severity = optree.get_severity()

            cond_code = self.generate_expr(code_object, cond, folded = False, language = language)

            code_object << " assert {cond} report {error_msg} severity {severity};\n".format(cond = cond_code.get(), error_msg = error_msg, severity = severity.descriptor)

            return None

        elif isinstance(optree, Wait):
            time_ns = optree.get_time_ns()
            code_object << "wait for {time_ns} ns;\n".format(time_ns = time_ns)
            return None

        elif isinstance(optree, SwitchBlock):
            switch_value = optree.inputs[0]
            
            # generating pre_statement
            self.generate_expr(code_object, optree.get_pre_statement(), folded = folded, language = language)

            switch_value_code = self.generate_expr(code_object, switch_value, folded = folded, language = language)
            case_map = optree.get_case_map()

            code_object << "\nswitch(%s) {\n" % switch_value_code.get()
            for case in case_map:
              case_value = case
              case_statement = case_map[case]
              if isinstance(case_value, tuple):
                for sub_case in case:
                  code_object << "case %s:\n" % sub_case
              else:
                code_object << "case %s:\n" % case
              code_object.open_level()
              self.generate_expr(code_object, case_statement, folded = folded, language = language) 
              code_object.close_level()
            code_object << "}\n"

            return None

        elif isinstance(optree, ReferenceAssign):
            output_var = optree.inputs[0]
            result_value = optree.inputs[1]

            output_var_code   = self.generate_expr(code_object, output_var, folded = False, language = language)

            if isinstance(result_value, Constant):
              # generate assignation
              result_value_code = self.generate_expr(code_object, result_value, folded = folded, language = language)
              code_object << self.generate_assignation(output_var_code.get(), result_value_code.get())
            else:
              result_value_code = self.generate_expr(code_object, result_value, folded = False, language = language)
              code_object << self.generate_assignation(output_var_code.get(), result_value_code.get())
            if optree.get_debug() and not self.disable_debug:
              self.generate_debug_msg(result_value, result_value_code, code_object, debug_object = optree.get_debug())

            #code_object << self.generate_assignation(output_var_code.get(), result_value_code.get())
            #code_object << output_var.get_precision().generate_c_assignation(output_var_code, result_value_code)
            
            return None

        elif isinstance(optree, RangeLoop):
            iterator  = optree.get_input(0)
            loop_body = optree.get_input(1)
            loop_range = optree.get_loop_range()
            specifier  = optree.get_specifier()

            range_pattern = "{lower} to {upper}" if specifier is RangeLoop.Increasing else "{upper} dowto {lower}"
            range_code = range_pattern.format(lower = sollya.inf(loop_range), upper = sollya.sup(loop_range))

            iterator_code = self.generate_expr(code_object, iterator, folded = folded, language = language)

            code_object << "\n for {iterator} in {loop_range} loop\n".format(iterator = iterator_code.get(), loop_range = range_code)
            code_object.inc_level()
            body_code = self.generate_expr(code_object, loop_body, folded = folded, language = language)
            assert body_code is None
            code_object.dec_level()
            code_object<< "end loop;\n"

            return None

        elif isinstance(optree, Loop):
            init_statement = optree.inputs[0]
            exit_condition = optree.inputs[1]
            loop_body      = optree.inputs[2]

            self.generate_expr(code_object, init_statement, folded = folded, language = language)
            code_object << "\nfor (;%s;)" % self.generate_expr(code_object, exit_condition, folded = False, language = language).get()
            code_object.open_level()
            self.generate_expr(code_object, loop_body, folded = folded, language = language)
            code_object.close_level()

            return None


        elif isinstance(optree, Process):
            # generating pre_statement for process
            pre_statement = optree.get_pre_statement()
            self.generate_expr(code_object, optree.get_pre_statement(), folded = folded, language = language)

            sensibility_list = [self.generate_expr(code_object, op, folded = True, language = language).get() for op in optree.get_sensibility_list()]
            sensibility_list = "({})".format(", ".join(sensibility_list)) if len(sensibility_list) != 0 else ""
            code_object << "process{}\n".format(sensibility_list)
            self.open_memoization_level()
            code_object.open_level(extra_shared_tables = [MultiSymbolTable.SignalSymbol])
            for process_stat in optree.inputs:
              self.generate_expr(code_object, process_stat, folded = folded, initial = False, language = language)

            code_object.close_level()
            self.close_memoization_level()
            code_object << "end process;\n\n"
            return None

        elif isinstance(optree, PlaceHolder):
            first_input = optree.get_input(0)
            first_input_code = self.generate_expr(code_object, first_input, folded = folded, language = language)
            for op in optree.get_inputs()[1:]:
              _ = self.generate_expr(code_object, op, folded = folded, language = language)

            result = first_input_code

        elif isinstance(optree, ComponentInstance):
            component_object = optree.get_component_object()
            component_name = component_object.get_name()
            code_object.declare_component(component_name, component_object)
            io_map           = optree.get_io_map()
            component_tag = optree.get_tag()
            if component_tag is None:
              component_tag = "{component_name}_i{instance_id}".format(component_name = component_name, instance_id = optree.get_instance_id())
            mapped_io = {}
            for io_tag in io_map:
              mapped_io[io_tag] = self.generate_expr(code_object, io_map[io_tag], folded = True, language = language)

            code_object << "\n{component_tag} : {component_name}\n".format(component_name = component_name, component_tag = component_tag)
            code_object << "  port map (\n"
            code_object << "  " + ", ".join("{} => {}".format(io_tag, mapped_io[io_tag].get()) for io_tag in mapped_io) 
            code_object << "\n);\n"

            return None

        elif isinstance(optree, ConditionBlock):
            condition = optree.inputs[0]
            if_branch = optree.inputs[1]
            else_branch = optree.inputs[2] if len(optree.inputs) > 2 else None

            # generating pre_statement
            self.generate_expr(code_object, optree.get_pre_statement(), folded = folded, language = language)

            cond_code = self.generate_expr(code_object, condition, folded = False, language = language)
            try:
              cond_likely = condition.get_likely()
            except AttributeError:
              Log.report(Log.Error, " the following condition has no (usable) likely attribute: %s" % (condition.get_str(depth = 1, display_precision = True, memoization_map = {}))) 
            code_object << "if %s then\n " % cond_code.get()
            #self.open_memoization_level()
            #code_object.open_level()
            code_object.inc_level()
            if_branch_code = self.generate_expr(code_object, if_branch, folded = False, language = language)
            code_object.dec_level()
            #code_object.close_level(cr = "")
            #self.close_memoization_level()
            if else_branch:
                code_object << " else "
                #code_object.open_level()
                #self.open_memoization_level()
                else_branch_code = self.generate_expr(code_object, else_branch, folded = True, language = language)
                #code_object.close_level()
                #self.close_memoization_level()
            else:
               #  code_object << "\n"
               pass
            code_object << "end if;\n"

            return None

        elif isinstance(optree, Select):
             # we go through all of select operands to
             # flatten the select tree
             def flatten_select(op, cond = None):
               if not isinstance(op, Select): return [(op, cond)]
               lcond = op.inputs[0] if cond is None else LogicalAnd(op.inputs[0], cond)
               return flatten_select(op.inputs[1], lcond) + flatten_select(op.inputs[2], cond)

             prefix = optree.get_tag(default = "setmp")
             result_varname = result_var if result_var != None else code_object.get_free_var_name(optree.get_precision(), prefix = prefix)
             result = CodeVariable(result_varname, optree.get_precision())
             select_opcond_list = flatten_select(optree);
             if not select_opcond_list[-1][1] is None:
                Log.report(Log.Error, "last condition in flatten select differs from None")

             gen_list = []
             for op, cond in select_opcond_list: 
               op_code = self.generate_expr(code_object, op, folded = folded, language = language)
               if not cond is None:
                 cond_code = self.generate_expr(code_object, cond, folded = False, language = language)
                 gen_list.append((op_code, cond_code))
               else:
                 gen_list.append((op_code, None))

             code_object << "{result} <= \n".format(result = result.get())
             code_object.inc_level()
             for op_code, cond_code in gen_list:
               if not cond_code is None:
                 code_object << "{op_code} when {cond_code} else\n".format(op_code = op_code.get(), cond_code = cond_code.get())
               else:
                 code_object << "{op_code};\n".format(op_code = op_code.get())
             code_object.dec_level()

        elif isinstance(optree, TableLoad):
            table = optree.get_input(0)
            index = optree.get_input(1)
            index_code = self.generate_expr(code_object, index, folded = folded, language = language)
            prefix = optree.get_tag(default = "table_value")
            result_varname = result_var if result_var != None else code_object.get_free_var_name(optree.get_precision(), prefix = prefix)
            result = CodeVariable(result_varname, optree.get_precision())
            code_object << "with {index} select {result} <=\n".format(index = index_code.get(), result = result.get())

            table_dimensions = table.get_precision().get_dimensions()
            assert len(table_dimensions) == 1
            table_size = table_dimensions[0]

            default_value = 0

            # linearizing table selection
            for tabid, value in enumerate(table.get_data()):
<<<<<<< HEAD
              code_object << "\t{} when {}\n".format(table.get_precision().get_storage_precision().get_cst(value),index.get_precision().get_cst(tabid))
            if 2**int(sollya.log2(table_size)) == table_size:
              code_object << ";\n"
            else:
              code_object << "\t{} when others;\n".format(table.get_precision().get_storage_precision().get_cst(default_value))
=======
              code_object << "\t{} when {},\n".format(table.get_precision().get_storage_precision().get_cst(value),index.get_precision().get_cst(tabid))
            # last_index = table_size - 1
            # last cell
            # code_object << "\t{} when {}".format(table.get_precision().get_storage_precision().get_cst(table.get_data()[last_index]),index.get_precision().get_cst(last_index))

            #if 2**int(sollya.log2(table_size)) == table_size:
            #  code_object << ";\n"
            #else:
            #  code_object << ",\n\t{} when others;\n".format(table.get_precision().get_storage_precision().get_cst(default_value))
            code_object << "\t{} when others;\n".format(table.get_precision().get_storage_precision().get_cst(default_value))
>>>>>>> a2071570

             # result is set 


        elif isinstance(optree, Return):
            return_result = optree.inputs[0]
            return_code = self.generate_expr(code_object, return_result, folded = folded, language = language)
            code_object << "return %s;\n" % return_code.get()
            return None #return_code

        elif isinstance(optree, ExceptionOperation):
            if optree.get_specifier() in [ExceptionOperation.RaiseException, ExceptionOperation.ClearException, ExceptionOperation.RaiseReturn]:
                result_code = self.processor.generate_expr(self, code_object, optree, optree.inputs, folded = False, result_var = result_var, language = language)
                code_object << "%s;\n" % result_code.get()
                if optree.get_specifier() == ExceptionOperation.RaiseReturn:
                    if self.libm_compliant:
                        # libm compliant exception management
                        code_object.add_header("support_lib/ml_libm_compatibility.h")
                        return_value = self.generate_expr(code_object, optree.get_return_value(), folded = folded, language = language)
                        arg_value = self.generate_expr(code_object, optree.get_arg_value(), folded = folded, language = language)
                        function_name = optree.function_name
                        exception_list = [op.get_value() for op in optree.inputs]
                        if ML_FPE_Inexact in exception_list:
                            exception_list.remove(ML_FPE_Inexact)

                        if len(exception_list) > 1:
                            raise NotImplementedError
                        if ML_FPE_Overflow in exception_list:
                            code_object << "return ml_raise_libm_overflowf(%s, %s, \"%s\");\n" % (return_value.get(), arg_value.get(), function_name)
                        elif ML_FPE_Underflow in exception_list:
                            code_object << "return ml_raise_libm_underflowf(%s, %s, \"%s\");\n" % (return_value.get(), arg_value.get(), function_name)
                        elif ML_FPE_Invalid in exception_list:
                            code_object << "return %s;\n" % return_value.get() 
                    else:
                        return_precision = optree.get_return_value().get_precision()
                        self.generate_expr(code_object, Return(optree.get_return_value(), precision = return_precision), folded = folded, language = language)
                return None
            else:
                result = self.processor.generate_expr(self, code_object, optree, optree.inputs, folded = folded, result_var = result_var, language = language)

        elif isinstance(optree, NoResultOperation):
            result_code = self.processor.generate_expr(self, code_object, optree, optree.inputs, folded = False, result_var = result_var, language = language)
            code_object << "%s;\n" % result_code.get() 
            return None

        elif isinstance(optree, Statement):
            for op in optree.inputs:
                if not self.has_memoization(op):
                    self.generate_expr(code_object, op, folded = folded, initial = True, language = language)

            return None

        else:
            generate_pre_process = self.generate_clear_exception if optree.get_clearprevious() else None
            result = self.processor.generate_expr(self, code_object, optree, optree.inputs, generate_pre_process = generate_pre_process, folded = folded, result_var = result_var, language = language)

        # registering result into memoization table
        self.add_memoization(optree, result)

        # debug management
        if optree.get_debug() and not self.disable_debug:
            self.generate_debug_msg(optree, result, code_object)
            

        if initial and not isinstance(result, CodeVariable) and not result is None:
            final_var = result_var if result_var else code_object.get_free_var_name(optree.get_precision(), prefix = "result", declare = True)
            code_object << self.generate_assignation(final_var, result.get())
            return CodeVariable(final_var, optree.get_precision())

        return result

    def generate_clear_exception(self, code_generator, code_object, optree, var_arg_list, language = None, **kwords): 
        #generate_pre_process(code_generator, code_object, optree, var_arg_list, **kwords)
        self.generate_expr(code_object, ClearException(), language = language)


    def generate_assignation(self, result_var, expression_code, final = True):
        """ generate code for assignation of value <expression_code> to 
            variable <result_var> """
        final_symbol = ";\n" if final else ""
        return "%s <= %s%s" % (result_var, expression_code, final_symbol) 

    def generate_untied_statement(self, expression_code, final = True):
      final_symbol = ";\n" if final else ""
      return "%s%s" % (expression_code, final_symbol) 


    def generate_declaration(self, symbol, symbol_object, initial = True, final = True):
        if isinstance(symbol_object, Constant):
            precision_symbol = (symbol_object.get_precision().get_code_name(language = self.language) + " ") 
            final_symbol = ";\n" 
            return "constant %s : %s := %s%s" % (symbol, precision_symbol, symbol_object.get_precision().get_cst(symbol_object.get_value(), language = self.language), final_symbol) 

        elif isinstance(symbol_object, Variable):
            precision_symbol = (symbol_object.get_precision().get_code_name(language = self.language) + " ")
            return "variable %s : %s;\n" % (symbol, precision_symbol) 

        elif isinstance(symbol_object, Signal):
            precision_symbol = (symbol_object.get_precision().get_code_name(language = self.language) + " ") if initial else ""
            return "signal %s : %s;\n" % (symbol, precision_symbol) 

        elif isinstance(symbol_object, ML_Table):
            initial_symbol = (symbol_object.get_definition(symbol, final = "", language = self.language) + " ") if initial else ""
            table_content_init = symbol_object.get_content_init(language = self.language)
            return "%s = %s;\n" % (initial_symbol, table_content_init)

        elif isinstance(symbol_object, CodeFunction):
            return "%s\n" % symbol_object.get_declaration()

        elif isinstance(symbol_object, ComponentObject):
            return "%s\n" % symbol_object.get_declaration()

        elif isinstance(symbol_object, FunctionObject):
            return "%s\n" % symbol_object.get_declaration()

        else:
            print symbol_object.__class__
            raise NotImplementedError

    def generate_initialization(self, symbol, symbol_object, initial = True, final = True):
      if isinstance(symbol_object, Constant) or isinstance(symbol_object, Variable):
        final_symbol = ";\n" if final else ""
        init_code = symbol_object.get_precision().generate_initialization(symbol, symbol_object, language = self.language)
        if init_code != None:
          return "%s%s" % (init_code, final_symbol)
        else:
          return ""
      else:
        return ""

    ## Generating debug message for a Constant optree node
    def generate_debug_msg_for_cst(self, optree, result, code_object, debug_object = None):
        assert isinstance(optree, Constant)
        cst_tag   = optree.get_tag()
        cst_value = optree.get_value() 
        debug_msg = "echo \"constant {cst_name} has value {cst_value}\";".format(cst_name = cst_tag, cst_value = cst_value)
        self.get_debug_code_object() << debug_msg

    def extract_debug_object_format(self, optree, code_object, debug_object):
        debug_object = optree.get_debug() if debug_object is None else debug_object
        debug_object = debug_object.select_object(optree) if isinstance(debug_object, ML_Debug) else debug_object
        # adding required headers
        if isinstance(debug_object, ML_Debug):
            for header in debug_object.get_require_header():
              code_object.add_header(header)
        precision = optree.get_precision().get_support_format()
        display_format = debug_object.get_display_format(precision.get_display_format(language = self.language)) if isinstance(debug_object, ML_Debug) else precision.get_display_format(language = self.language)
        return debug_object, display_format


    def generate_debug_msg(self, optree, result, code_object, debug_object = None):
      if isinstance(optree, Constant):
        return self.generate_debug_msg_for_cst(optree, result, code_object, debug_object)
      else:
        debug_object, display_format = self.extract_debug_object_format(optree, code_object, debug_object)
        if not isinstance(result, CodeVariable):
          final_var = code_object.get_free_signal_name(optree.get_precision(), prefix = "dbg_"+ optree.get_tag())
          code_object << "{} <= {};\n".format(final_var, result.get())
          result = CodeVariable(final_var, optree.get_precision())
        signal_name = "testbench.tested_entity.{}".format(result.get())
        # display_result = debug_object.get_pre_process(result.get(), optree) if isinstance(debug_object, ML_Debug) else result.get()
        display_result = debug_object.get_pre_process(signal_name, optree) if isinstance(debug_object, ML_AdvancedDebug) else "examine {display_format} {signal_name}".format(display_format = display_format, signal_name = signal_name)
        #debug_msg = "echo \"{tag}\"; examine {display_format} testbench.tested_entity.{display_result};\n".format(tag = optree.get_tag(), display_format = display_format, display_result = display_result)
        debug_msg = "echo \"{tag}\"; {display_result};\n".format(tag = optree.get_tag(), display_result = display_result)
        self.get_debug_code_object() << debug_msg

    ## define the code object for debug 
    def set_debug_code_object(self, debug_code_object):
        self.debug_code_object = debug_code_object
    ## retrieve the code object for debug
    def get_debug_code_object(self):
        return self.debug_code_object<|MERGE_RESOLUTION|>--- conflicted
+++ resolved
@@ -348,13 +348,6 @@
 
             # linearizing table selection
             for tabid, value in enumerate(table.get_data()):
-<<<<<<< HEAD
-              code_object << "\t{} when {}\n".format(table.get_precision().get_storage_precision().get_cst(value),index.get_precision().get_cst(tabid))
-            if 2**int(sollya.log2(table_size)) == table_size:
-              code_object << ";\n"
-            else:
-              code_object << "\t{} when others;\n".format(table.get_precision().get_storage_precision().get_cst(default_value))
-=======
               code_object << "\t{} when {},\n".format(table.get_precision().get_storage_precision().get_cst(value),index.get_precision().get_cst(tabid))
             # last_index = table_size - 1
             # last cell
@@ -365,7 +358,6 @@
             #else:
             #  code_object << ",\n\t{} when others;\n".format(table.get_precision().get_storage_precision().get_cst(default_value))
             code_object << "\t{} when others;\n".format(table.get_precision().get_storage_precision().get_cst(default_value))
->>>>>>> a2071570
 
              # result is set 
 
