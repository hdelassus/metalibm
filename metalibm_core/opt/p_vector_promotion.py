--- conflicted
+++ resolved
@@ -17,15 +17,12 @@
 	return isinstance(optree, ML_LeafNode) and not isinstance(optree, Constant)
 
 
-<<<<<<< HEAD
 def insert_conversion_when_required(op_input, final_precision):
     if op_input.get_precision() != final_precision:
         return Conversion(op_input, precision = final_precision)
     else:
         return op_input
 
-=======
->>>>>>> 1ad0c5fa
 
 ## Generic vector promotion pass
 class Pass_Vector_Promotion(OptreeOptimization):
