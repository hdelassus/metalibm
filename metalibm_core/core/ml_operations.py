--- conflicted
+++ resolved
@@ -1173,14 +1173,11 @@
     kwords["specifier"] = Comparison.NotEqual
     return Comparison(op0, op1, **kwords)
 
-<<<<<<< HEAD
-## Sequential statement block, can have an arbitrary number of 
+## Sequential statement block, can have an arbitrary number of
 #  sub-statement operands. Each of those is executed sequentially in
 #  operands order
-=======
-## Basic imperative-style Statement (list of separate operations, returning
+# Basic imperative-style Statement (list of separate operations, returning
 #  void)
->>>>>>> 7b25e339
 class Statement(AbstractOperationConstructor("Statement")):
     def __init__(self, *args, **kwords):
         self.__class__.__base__.__init__(self, *args, **kwords)
