--- conflicted
+++ resolved
@@ -891,13 +891,7 @@
     return self.vector_size * self.scalar_format.get_bit_size()
 
   def __str__(self):
-<<<<<<< HEAD
 	  return self.get_code_name(language = C_Code)
-    # return "VEC_%s[%d]" % (self.scalar_format, self.vector_size)
-=======
-      return self.get_name(language = C_Code)
-      #return "VEC_%s[%d]" % (self.scalar_format, self.vector_size)
->>>>>>> 06d178e8
 
   def get_scalar_format(self):
     return self.scalar_format
