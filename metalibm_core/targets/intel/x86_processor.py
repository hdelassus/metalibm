--- conflicted
+++ resolved
@@ -1200,7 +1200,6 @@
               + ['-mssse3']
 
 
-<<<<<<< HEAD
 class X86_SSSE3_Processor(X86_SSE2_Processor):
     target_name = "x86_ssse3"
     TargetRegister.register_new_target(target_name, lambda _: X86_SSSE3_Processor)
@@ -1215,8 +1214,6 @@
     def get_compilation_options(self):
       return super(X86_SSSE3_Processor, self).get_compilation_options() + ["-mssse3"]
 
-=======
->>>>>>> 4e8cc214
 class X86_SSE41_Processor(X86_SSSE3_Processor):
     target_name = "x86_sse41"
     TargetRegister.register_new_target(target_name,
