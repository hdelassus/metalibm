--- conflicted
+++ resolved
@@ -354,14 +354,11 @@
 
 
         # main scheme
-<<<<<<< HEAD
-        Log.report(Log.Info, "\033[33;1m MDL scheme \033[0m")
-        scheme = Statement(ConditionBlock(cond, lar_result, result))
-
-=======
+        #Log.report(Log.Info, "\033[33;1m MDL scheme \033[0m")
+        # scheme = Statement(ConditionBlock(cond, lar_result, result))
+
         Log.report(Log.Info, "Construction of the initial MDL scheme")
         scheme = Statement(pre_red_vx_d, red_vx_lo_sub, ConditionBlock(cond, lar_result, result))
->>>>>>> 988b8796
 
         # fusing FMA
         if fuse_fma: 
