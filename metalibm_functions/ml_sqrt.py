--- conflicted
+++ resolved
@@ -2,16 +2,10 @@
 
 import sys
 
-import sollya
-
-<<<<<<< HEAD
 from sollya import (
         S2, Interval, ceil, floor, round, inf, sup, pi, log, exp, cos, sin,
         guessdegree
 )
-=======
-from sollya import S2, Interval, ceil, floor, round, inf, sup, pi, log, exp, cos, sin, guessdegree
->>>>>>> 35ff1610
 
 from core.attributes import ML_Debug
 from core.ml_operations import *
