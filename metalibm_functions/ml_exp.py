--- conflicted
+++ resolved
@@ -2,9 +2,7 @@
 
 import sys
 
-import sollya
-
-from sollya import S2, Interval, ceil, floor, round, inf, sup, abs, log, exp, expm1, log2, guessdegree, dirtyinfnorm
+from sollya import *
 
 from metalibm_core.core.attributes import ML_Debug
 from metalibm_core.core.ml_operations import *
@@ -60,91 +58,6 @@
       vector_size = vector_size
     )
 
-<<<<<<< HEAD
-        self.accuracy  = accuracy
-        self.precision = precision
-
-    def generate_scheme(self):
-        # declaring target and instantiating optimization engine
-
-        vx = self.implementation.add_input_variable("x", self.precision) 
-
-        Log.set_dump_stdout(True)
-
-        Log.report(Log.Info, "\033[33;1m generating implementation scheme \033[0m")
-        if self.debug_flag: 
-            Log.report(Log.Info, "\033[31;1m debug has been enabled \033[0;m")
-
-        # local overloading of RaiseReturn operation
-        def ExpRaiseReturn(*args, **kwords):
-            kwords["arg_value"] = vx
-            kwords["function_name"] = self.function_name
-            return RaiseReturn(*args, **kwords)
-
-
-        test_nan_or_inf = Test(vx, specifier = Test.IsInfOrNaN, likely = False, debug = debug_multi, tag = "nan_or_inf")
-        test_nan = Test(vx, specifier = Test.IsNaN, debug = debug_multi, tag = "is_nan_test")
-        test_positive = Comparison(vx, 0, specifier = Comparison.GreaterOrEqual, debug = debug_multi, tag = "inf_sign")
-
-        test_signaling_nan = Test(vx, specifier = Test.IsSignalingNaN, debug = debug_multi, tag = "is_signaling_nan")
-        return_snan = Statement(ExpRaiseReturn(ML_FPE_Invalid, return_value = FP_QNaN(self.precision)))
-
-        # return in case of infinity input
-        infty_return = Statement(ConditionBlock(test_positive, Return(FP_PlusInfty(self.precision)), Return(FP_PlusZero(self.precision))))
-        # return in case of specific value input (NaN or inf)
-        specific_return = ConditionBlock(test_nan, ConditionBlock(test_signaling_nan, return_snan, Return(FP_QNaN(self.precision))), infty_return)
-        # return in case of standard (non-special) input
-
-        # exclusion of early overflow and underflow cases
-        precision_emax      = self.precision.get_emax()
-        precision_max_value = S2 * S2**precision_emax 
-        exp_overflow_bound  = ceil(log(precision_max_value))
-        early_overflow_test = Comparison(vx, exp_overflow_bound, likely = False, specifier = Comparison.Greater)
-        early_overflow_return = Statement(ClearException(), ExpRaiseReturn(ML_FPE_Inexact, ML_FPE_Overflow, return_value = FP_PlusInfty(self.precision)))
-
-        precision_emin = self.precision.get_emin_subnormal()
-        precision_min_value = S2 ** precision_emin
-        exp_underflow_bound = floor(log(precision_min_value))
-
-
-        early_underflow_test = Comparison(vx, exp_underflow_bound, likely = False, specifier = Comparison.Less)
-        early_underflow_return = Statement(ClearException(), ExpRaiseReturn(ML_FPE_Inexact, ML_FPE_Underflow, return_value = FP_PlusZero(self.precision)))
-
-
-        sollya_prec_map = {ML_Binary32: sollya.binary32, ML_Binary64: sollya.binary64}
-
-
-        # constant computation
-        invlog2 = round(1/log(2), sollya_prec_map[self.precision], sollya.RN)
-
-        interval_vx = Interval(exp_underflow_bound, exp_overflow_bound)
-        interval_fk = interval_vx * invlog2
-        interval_k = Interval(floor(inf(interval_fk)), ceil(sup(interval_fk)))
-
-
-        log2_hi_precision = self.precision.get_field_size() - (ceil(log2(sup(abs(interval_k)))) + 2)
-        Log.report(Log.Info, "log2_hi_precision: %d" % log2_hi_precision)
-        invlog2_cst = Constant(invlog2, precision = self.precision)
-        log2_hi = round(log(2), log2_hi_precision, sollya.RN) 
-        log2_lo = round(log(2) - log2_hi, sollya_prec_map[self.precision], sollya.RN)
-
-        # argument reduction
-        unround_k = vx * invlog2
-        unround_k.set_attributes(tag = "unround_k", debug = debug_multi)
-        k = NearestInteger(unround_k, precision = self.precision, debug = debug_multi)
-        ik = NearestInteger(unround_k, precision = ML_Int32, debug = debug_multi, tag = "ik")
-        ik.set_tag("ik")
-        k.set_tag("k")
-        exact_pre_mul = (k * log2_hi)
-        exact_pre_mul.set_attributes(exact= True)
-        exact_hi_part = vx - exact_pre_mul
-        exact_hi_part.set_attributes(exact = True, tag = "exact_hi", debug = debug_multi, prevent_optimization = True)
-        exact_lo_part = - k * log2_lo
-        exact_lo_part.set_attributes(tag = "exact_lo", debug = debug_multi, prevent_optimization = True)
-        r =  exact_hi_part + exact_lo_part 
-        r.set_tag("r")
-        r.set_attributes(debug = debug_multi)
-=======
     self.accuracy  = accuracy
     self.precision = precision
 
@@ -228,7 +141,6 @@
     r =  exact_hi_part + exact_lo_part 
     r.set_tag("r")
     r.set_attributes(debug = debug_multi)
->>>>>>> d7183046
 
     approx_interval = Interval(-log(2)/2, log(2)/2)
 
@@ -389,166 +301,6 @@
         if flag:
             break
         else:
-<<<<<<< HEAD
-            Log.report(Log.Error, "unknown accuracy: %s" % self.accuracy)
-
-            
-
-        # error_goal = local_ulp #S2**-(self.precision.get_field_size()+1)
-        error_goal_approx = S2**-1 * error_goal
-
-        Log.report(Log.Info, "\033[33;1m building mathematical polynomial \033[0m\n")
-        poly_degree = sollya.max(sup(guessdegree(expm1(sollya.x)/sollya.x, approx_interval, error_goal_approx)) - 1, 2)
-        init_poly_degree = poly_degree
-
-
-        error_function = lambda p, f, ai, mod, t: dirtyinfnorm(f - p, ai)
-
-        polynomial_scheme_builder = PolynomialSchemeEvaluator.generate_estrin_scheme
-        #polynomial_scheme_builder = PolynomialSchemeEvaluator.generate_horner_scheme
-
-        while 1:
-            Log.report(Log.Info, "attempting poly degree: %d" % poly_degree)
-            precision_list = [1] + [self.precision] * (poly_degree)
-            poly_object, poly_approx_error = Polynomial.build_from_approximation_with_error(expm1(sollya.x), poly_degree, precision_list, approx_interval, sollya.absolute, error_function = error_function)
-            Log.report(Log.Info, "polynomial: %s " % poly_object)
-            sub_poly = poly_object.sub_poly(start_index = 2)
-            Log.report(Log.Info, "polynomial: %s " % sub_poly)
-
-            Log.report(Log.Info, "poly approx error: %s" % poly_approx_error)
-
-            Log.report(Log.Info, "\033[33;1m generating polynomial evaluation scheme \033[0m")
-            pre_poly = polynomial_scheme_builder(poly_object, r, unified_precision = self.precision)
-            pre_poly.set_attributes(tag = "pre_poly", debug = debug_multi)
-
-            pre_sub_poly = polynomial_scheme_builder(sub_poly, r, unified_precision = self.precision)
-            pre_sub_poly.set_attributes(tag = "pre_sub_poly", debug = debug_multi)
-
-            poly = 1 + (exact_hi_part + (exact_lo_part + pre_sub_poly))
-            poly.set_tag("poly")
-
-            # optimizing poly before evaluation error computation
-            #opt_poly = self.opt_engine.optimization_process(poly, self.precision, fuse_fma = fuse_fma)
-            #opt_sub_poly = self.opt_engine.optimization_process(pre_sub_poly, self.precision, fuse_fma = fuse_fma)
-            opt_poly = self.optimise_scheme(poly)
-            opt_sub_poly = self.optimise_scheme(pre_sub_poly)
-
-            # evaluating error of the polynomial approximation
-            r_gappa_var        = Variable("r", precision = self.precision, interval = approx_interval)
-            exact_hi_gappa_var = Variable("exact_hi", precision = self.precision, interval = exact_hi_interval)
-            exact_lo_gappa_var = Variable("exact_lo", precision = self.precision, interval = exact_lo_interval)
-            vx_gappa_var       = Variable("x", precision = self.precision, interval = interval_vx)
-            k_gappa_var        = Variable("k", interval = interval_k, precision = self.precision)
-
-
-            #print "exact_hi interval: ", exact_hi_interval
-
-            sub_poly_error_copy_map = {
-                #r.get_handle().get_node(): r_gappa_var,
-                #vx.get_handle().get_node():  vx_gappa_var,
-                exact_hi_part.get_handle().get_node(): exact_hi_gappa_var,
-                exact_lo_part.get_handle().get_node(): exact_lo_gappa_var,
-                #k.get_handle().get_node(): k_gappa_var,
-            }
-
-            poly_error_copy_map = {
-                exact_hi_part.get_handle().get_node(): exact_hi_gappa_var,
-                exact_lo_part.get_handle().get_node(): exact_lo_gappa_var,
-            }
-
-
-            if is_gappa_installed():
-                sub_poly_eval_error = -1.0
-                #print "gappacg :", gappacg.memoization_map, gappacg.exact_hint_map 
-                #print exact_hi_part.get_handle().get_node().get_str(depth = 0, memoization_map = {}, display_id = True)
-                #print exact_lo_part.get_handle().get_node().get_str(depth = 0, memoization_map = {}, display_id = True)
-                #print opt_sub_poly.get_str(depth = None, memoization_map = {}, display_id = True)
-                sub_poly_eval_error = self.gappa_engine.get_eval_error_v2(self.opt_engine, opt_sub_poly, sub_poly_error_copy_map, gappa_filename = "%s_gappa_sub_poly.g" % self.function_name)
-                #poly_eval_error     = gappacg.get_eval_error_v2(opt_eng, opt_poly, poly_error_copy_map, gappa_filename = "gappa_poly.g")
-
-                dichotomy_map = [
-                    {
-                        exact_hi_part.get_handle().get_node(): approx_interval_split[0],
-                    },
-                    {
-                        exact_hi_part.get_handle().get_node(): approx_interval_split[1],
-                    },
-                    {
-                        exact_hi_part.get_handle().get_node(): approx_interval_split[2],
-                    },
-                ]
-                poly_eval_error_dico = self.gappa_engine.get_eval_error_v3(self.opt_engine, opt_poly, poly_error_copy_map, gappa_filename = "gappa_poly.g", dichotomy = dichotomy_map)
-                print "poly_eval_error_dico: ", poly_eval_error_dico
-                #sys.exit(1)
-
-                poly_eval_error = max(*[sup(abs(err)) for err in poly_eval_error_dico])
-            else:
-                poly_eval_error = 0.0
-                Log.report(Log.Warning, "gappa is not installed in this environnement")
-            Log.report(Log.Info, "poly evaluation error: %s" % poly_eval_error)
-            Log.report(Log.Info, "sub poly evaluation error: %s" % sub_poly_eval_error)
-
-            global_poly_error     = None
-            global_rel_poly_error = None
-
-            for case_index in xrange(3):
-                poly_error = poly_approx_error + poly_eval_error_dico[case_index]
-                rel_poly_error = sup(abs(poly_error / exp(approx_interval_split[case_index])))
-                if global_rel_poly_error == None or rel_poly_error > global_rel_poly_error:
-                    global_rel_poly_error = rel_poly_error
-                    global_poly_error = poly_error
-            print "global_rel_poly_error: ", global_rel_poly_error, global_rel_poly_error.__class__
-            flag = error_goal > global_rel_poly_error
-
-
-            if flag:
-                break
-            else:
-                poly_degree += 1
-
-
-
-
-        late_overflow_test = Comparison(ik, self.precision.get_emax(), specifier = Comparison.Greater, likely = False, debug = debug_multi, tag = "late_overflow_test")
-        overflow_exp_offset = (self.precision.get_emax() - self.precision.get_field_size() / 2)
-        diff_k = ik - overflow_exp_offset 
-        diff_k.set_attributes(debug = debug_multi, tag = "diff_k")
-        late_overflow_result = (ExponentInsertion(diff_k, precision = self.precision) * poly) * ExponentInsertion(overflow_exp_offset, precision = self.precision)
-        late_overflow_result.set_attributes(silent = False, tag = "late_overflow_result", debug = debug_multi, precision = self.precision)
-        late_overflow_return = ConditionBlock(Test(late_overflow_result, specifier = Test.IsInfty, likely = False), ExpRaiseReturn(ML_FPE_Overflow, return_value = FP_PlusInfty(self.precision)), Return(late_overflow_result))
-
-        late_underflow_test = Comparison(k, self.precision.get_emin_normal(), specifier = Comparison.LessOrEqual, likely = False)
-        underflow_exp_offset = 2 * self.precision.get_field_size()
-        late_underflow_result = (ExponentInsertion(ik + underflow_exp_offset, precision = self.precision) * poly) * ExponentInsertion(-underflow_exp_offset, precision = self.precision)
-        late_underflow_result.set_attributes(debug = debug_multi, tag = "late_underflow_result", silent = False)
-        test_subnormal = Test(late_underflow_result, specifier = Test.IsSubnormal)
-        late_underflow_return = Statement(ConditionBlock(test_subnormal, ExpRaiseReturn(ML_FPE_Underflow, return_value = late_underflow_result)), Return(late_underflow_result))
-
-        twok = ExponentInsertion(ik, tag = "exp_ik", debug = debug_multi, precision = self.precision)
-        #std_result = twok * ((1 + exact_hi_part * pre_poly) + exact_lo_part * pre_poly) 
-        std_result = twok * poly
-        std_result.set_attributes(tag = "std_result", debug = debug_multi)
-        result_scheme = ConditionBlock(late_overflow_test, late_overflow_return, ConditionBlock(late_underflow_test, late_underflow_return, Return(std_result)))
-        std_return = ConditionBlock(early_overflow_test, early_overflow_return, ConditionBlock(early_underflow_test, early_underflow_return, result_scheme))
-
-        # main scheme
-        Log.report(Log.Info, "\033[33;1m MDL scheme \033[0m")
-        scheme = ConditionBlock(test_nan_or_inf, Statement(ClearException(), specific_return), std_return)
-
-        return scheme
-
-    def generate_emulate(self, result_ternary, result, mpfr_x, mpfr_rnd):
-        """ generate the emulation code for ML_Log2 functions
-            mpfr_x is a mpfr_t variable which should have the right precision
-            mpfr_rnd is the rounding mode
-        """
-        emulate_func_name = "mpfr_exp"
-        emulate_func_op = FunctionOperator(emulate_func_name, arg_map = {0: FO_Arg(0), 1: FO_Arg(1), 2: FO_Arg(2)}, require_header = ["mpfr.h"]) 
-        emulate_func   = FunctionObject(emulate_func_name, [ML_Mpfr_t, ML_Mpfr_t, ML_Int32], ML_Int32, emulate_func_op)
-        mpfr_call = Statement(ReferenceAssign(result_ternary, emulate_func(result, mpfr_x, mpfr_rnd)))
-
-        return mpfr_call
-=======
             poly_degree += 1
 
 
@@ -597,7 +349,6 @@
 
 
 
->>>>>>> d7183046
 
 
 if __name__ == "__main__":
